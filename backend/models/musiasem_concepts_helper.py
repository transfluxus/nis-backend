--- conflicted
+++ resolved
@@ -12,13 +12,8 @@
     Processor, FactorType, Observer, Factor, \
     ProcessorsRelationPartOfObservation, ProcessorsRelationUndirectedFlowObservation, \
     ProcessorsRelationUpscaleObservation, \
-<<<<<<< HEAD
-    FactorsRelationDirectedFlowObservation, Hierarchy, Taxon, QualifiedQuantityExpression, \
-    FactorQuantitativeObservation, HierarchyLevel, FactorsRelationScaleObservation
-=======
     FactorsRelationDirectedFlowObservation, Hierarchy, Taxon, \
     FactorQuantitativeObservation, HierarchyLevel, Geolocation
->>>>>>> de62e750
 from backend.models.statistical_datasets import CodeList, CodeListLevel, Code
 
 
