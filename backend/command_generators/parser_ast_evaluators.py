"""
Evaluation of ASTs

Ideas copied/adapted from:
https://gist.github.com/cynici/5865326

"""
import importlib
from typing import Dict
from pyparsing import quotedString

from backend.model_services import State
from backend.command_generators.parser_field_parsers import string_to_ast, arith_boolean_expression, key_value_list, \
    simple_ident, expression_with_parameters
from backend.common.helper import create_dictionary
from backend.model_services import State
from backend.models.musiasem_concepts import ExternalDataset


# #################################################################################################################### #

# List of Global Functions

global_functions = {i["name"]: i for i in
                    [{"name": "cos", "full_name": "math.cos", "kwargs": None},
                     {"name": "sin", "full_name": "math.sin", "kwargs": None}
                     ]
                    }

# Comparison operators
opMap = {
        "<": lambda a, b: a < b,
        "<=": lambda a, b: a <= b,
        ">": lambda a, b: a > b,
        ">=": lambda a, b: a >= b,
        "==": lambda a, b: a == b,
        "=": lambda a, b: a == b,
        "!=": lambda a, b: a != b,
        "<>": lambda a, b: a != b,
        }


<<<<<<< HEAD
def ast_evaluator(exp: Dict, state: State, obj, issue_lst, evaluation_type="numeric"):
=======
def ast_evaluator(exp, state: State, obj, issue_lst, evaluation_type="numeric"):
>>>>>>> fb5c0c9f
    """
    Numerically evaluate the result of the parse of "expression" rule (not valid for the other "expression" rules)

    :param exp: Dictionary representing the AST (output of "string_to_ast" function)
    :param state: "State" used to obtain variables/objects
    :param obj: An object used when evaluating hierarchical variables. simple names, functions and datasets are considered members of this object
    :param issue_lst: List in which issues have to be annotated
    :param evaluation_type: "numeric" for full evaluation, "static" to return True if the expression can be evaluated
            (explicitly mentioned variables are defined previously)
    :return: value (scalar EXCEPT for named parameters, which return a tuple "parameter name - parameter value"), list of unresolved variables
    """
    val = None
    unresolved_vars = set()
    if "type" in exp:
        t = exp["type"]
        if t in ("int", "float", "str", "boolean"):
            if evaluation_type == "numeric":
                return exp["value"], unresolved_vars
            elif evaluation_type == "static":
                return unresolved_vars
        elif t == "named_parameter":
            # This one returns a tuple (parameter name, parameter value, unresolved variables)
            v, tmp = ast_evaluator(exp["value"], state, obj, issue_lst, evaluation_type)
            unresolved_vars.update(tmp)
            return exp["param"], v, unresolved_vars
        elif t == "key_value_list":
            d = create_dictionary()
            for k, v in exp["parts"].items():
                d[k], tmp = ast_evaluator(v, state, obj, issue_lst, evaluation_type)
                unresolved_vars.update(tmp)
            return d, unresolved_vars
        elif t == "dataset":
            # Function parameters and Slice parameters
            func_params = [ast_evaluator(p, state, obj, issue_lst, evaluation_type) for p in exp["func_params"]]
            slice_params = [ast_evaluator(p, state, obj, issue_lst, evaluation_type) for p in exp["slice_params"]]

            if evaluation_type == "numeric":
                # Find dataset named "exp["name"]"
                if obj is None:
                    # Global dataset
                    ds = state.get(exp["name"], exp["ns"])
                    if not ds:
                        issue_lst.append((3, "Global dataset '" + exp["name"] + "' not found"))
                else:
                    # Dataset inside "obj"
                    try:
                        ds = getattr(obj, exp["name"])
                    except:
                        ds = None
                    if not ds:
                        issue_lst.append((3, "Dataset '" + exp["name"] + "' local to "+str(obj)+" not found"))

                if ds and isinstance(ds, ExternalDataset):
                    return ds.get_data(None, slice_params, None, None, func_params)
                else:
                    return None
            elif evaluation_type == "static":
                # Find dataset named "exp["name"]"
                if obj is None:
                    # Global dataset
                    ds = state.get(exp["name"], exp["ns"])
                    if not ds:
                        issue_lst.append((3, "Global dataset '" + exp["name"] + "' not found"))
                    else:
                        ds = True
                else:
                    ds = True  # We cannot be sure it will be found, but do not break the evaluation
                # True if the Dataset is True, and the parameters are True
                return ds and all(func_params) and all(slice_params)
        elif t == "function":  # Call function
            # First, obtain the Parameters
            args = []
            kwargs = {}
            can_resolve = True
            for p in [ast_evaluator(p, state, obj, issue_lst, evaluation_type) for p in exp["params"]]:
                if len(p) == 3:
                    kwargs[p[0]] = p[1]
                    tmp = p[2]
                else:
                    args.append(p[0])
                    tmp = p[1]
                unresolved_vars.update(tmp)
                if len(tmp) > 0:
                    can_resolve = False

            if evaluation_type == "numeric":
                if obj is None:
                    # Check if it can be resolved (all variables specified)
                    # Check if global function exists, then call it. There are no function namespaces (at least for now)
                    if can_resolve and exp["name"] in global_functions:
                        _f = global_functions[exp["name"]]
                        mod_name, func_name = _f["full_name"].rsplit('.', 1)
                        mod = importlib.import_module(mod_name)
                        func = getattr(mod, func_name)
                        if _f["kwargs"]:
                            kwargs.update(_f["kwargs"])
                        obj = func(*args, *kwargs)
                else:
                    # Call local function (a "method")
                    try:
                        obj = getattr(obj, exp["name"])
                        obj = obj(*args, **kwargs)
                    except:
                        obj = None
                return obj, unresolved_vars
            elif evaluation_type == "static":
                if obj is None:
                    # Check if global function exists, then call it. There are no function namespaces (at least for now)
                    if exp["name"] in global_functions:
                        _f = global_functions[exp["name"]]
                        mod_name, func_name = _f["full_name"].rsplit('.', 1)
                        mod = importlib.import_module(mod_name)
                        func = getattr(mod, func_name)
                        # True if everything is True: function defined and all parameters are True
                        obj = func and all(args) and all(kwargs.values())
                else:
                    # Call local function (a "method")
                    obj = True
                return obj
        elif t == "h_var":
            # Evaluate in sequence
            obj = None
            _namespace = exp.get("ns", None)
            for o in exp["parts"]:
                if isinstance(o, str):
                    # Simple name
                    if obj is None:
                        obj = state.get(o, _namespace)
                        if not obj:
                            issue_lst.append((3, "'" + o + "' is not globally declared in namespace '" + (_namespace if _namespace else "default") + "'"))
                            if _namespace:
                                unresolved_vars.add(_namespace+"::"+o)
                            else:
                                unresolved_vars.add(o)
                    else:
                        if isinstance(obj, ExternalDataset):
                            # Check if "o" is column (measure) or dimension
                            if o in obj.get_columns() or o in obj.get_dimensions():
                                obj = obj.get_data(o, None)
                            else:
                                issue_lst.append((3, "'" + o + "' is not a measure or dimension of the dataset."))
                        else:
                            try:
                                obj = getattr(obj, o)
                            except:
                                issue_lst.append((3, "'" + o + "' is not a ."))
                else:
                    # Dictionary: function call or dataset access
                    if obj is None:
                        o["ns"] = _namespace
                    obj = ast_evaluator(o, state, obj, issue_lst, evaluation_type)
            if obj is None or isinstance(obj, (str, int, float, bool)):
                return obj, unresolved_vars
            # TODO elif isinstance(obj, ...) depending on core object types, invoke a default method, or
            #  issue ERROR if it is not possible to cast to something simple
            else:
                return obj, unresolved_vars
        elif t == "condition":  # Evaluate IF part to a Boolean. If True, return the evaluation of the THEN part; if False, return None
            if_result, tmp = ast_evaluator(exp["if"], state, obj, issue_lst, evaluation_type)
            unresolved_vars.update(tmp)
            if len(tmp) == 0:
                if if_result:
                    then_result, tmp = ast_evaluator(exp["then"], state, obj, issue_lst, evaluation_type)
                    unresolved_vars.update(tmp)
                    if len(tmp) > 0:
                        then_result = None
                    return then_result, unresolved_vars
            else:
                return None, unresolved_vars
        elif t == "conditions":
            for c in exp["parts"]:
                cond_result, tmp = ast_evaluator(c, state, obj, issue_lst, evaluation_type)
                unresolved_vars.update(tmp)
                if len(tmp) == 0:
                    if cond_result:
                        return cond_result, unresolved_vars
            return None, unresolved_vars
        elif t == "reference":
            return "[" + exp["ref_id"] + "]", unresolved_vars  # TODO Return a special type
        elif t in ("u+", "u-", "multipliers", "adders", "comparison", "not", "and", "or"):  # Arithmetic and Boolean
            # Evaluate recursively the left and right operands
            if t in ("u+", "u-"):
                if evaluation_type == "numeric":
                    current = 0
                else:
                    current = True
            else:
                current, tmp1 = ast_evaluator(exp["terms"][0], state, obj, issue_lst, evaluation_type)
                unresolved_vars.update(tmp1)

            for i, e in enumerate(exp["terms"][1:]):
                following, tmp2 = ast_evaluator(e, state, obj, issue_lst, evaluation_type)
                unresolved_vars.update(tmp2)

                if len(tmp1) == 0 and len(tmp2) == 0:
                    if evaluation_type == "numeric":
                        # Type casting for primitive types
                        # TODO For Object types, apply default conversion. If both sides are Object, assume number
                        if (isinstance(current, (int, float)) and isinstance(following, (int, float))) or \
                                (isinstance(current, bool) and isinstance(following, bool)) or \
                                (isinstance(current, str) and isinstance(following, str)):
                            pass  # Do nothing
                        else:  # In others cases, CAST to the operand of the left. This may result in an Exception
                            following = type(current)(following)

                        op = exp["ops"][i].lower()
                        if op in ("+", "-", "u+", "u-"):
                            if current is None:
                                current = 0
                            if following is None:
                                following = 0
                            if op in ("-", "u-"):
                                following = -following

                            current += following
                        elif op in ("*", "/", "//", "%"):
                            if following is None:
                                following = 1
                            if current is None:
                                current = 1
                            if op == "*":
                                current *= following
                            elif op == "/":
                                current /= following
                            elif op == "//":
                                current //= following
                            elif op == "%":
                                current %= following
                        elif op == "not":
                            current = not bool(following)
                        elif op == "and":
                            current = current and following
                        elif op == "or":
                            current = current or following
                        else:  # Comparators
                            fn = opMap[op]
                            current = fn(current, following)
                    elif evaluation_type == "static":
                        current = current and following
                else:
                    current = None  # Could not evaluate because there are missing variables

            return current, unresolved_vars
        else:
            issue_lst.append((3, "'type' = "+t+" not supported."))
    else:
        issue_lst.append((3, "'type' not present in "+str(exp)))

    return val, unresolved_vars


def ast_to_string(exp):
    """
    Elaborate string from expression AST

    :param exp: Input dictionary
    :return: value (scalar EXCEPT for named parameters, which return a tuple "parameter name - parameter value"
    """
    val = None
    if "type" in exp:
        t = exp["type"]
        if t in ("int", "float", "str"):
            val = str(exp["value"])
        elif t == "named_parameter":
            val = str(exp["param"] + "=" + ast_to_string(exp["value"]))
        elif t == "pf_name":
            val = str(exp["processor"] if exp["processor"] else "") + (":" + exp["factor"]) if exp["factor"] else ""
        elif t == "dataset":
            # Function parameters and Slice parameters
            func_params = [ast_to_string(p) for p in exp["func_params"]]
            slice_params = [ast_to_string(p) for p in exp["slice_params"]]

            val = exp["name"]
            if func_params:
                val += "(" + ", ".join(func_params) + ")"
            if slice_params:
                val += "[" + ", ".join(slice_params) + "]"
        elif t == "function":  # Call function
            # First, obtain the Parameters
            val = exp["name"]
            params = []
            for p in [ast_to_string(p) for p in exp["params"]]:
                if isinstance(p, tuple):
                    params.append(p[0] + "=" + p[1])
                else:
                    params.append(p)
            val += "(" + ", ".join(params) + ")"
        elif t == "h_var":
            # Evaluate in sequence
            _namespace = exp["ns"] if "ns" in exp else None
            if _namespace:
                val = _namespace + "::"
            else:
                val = ""

            parts = []
            for o in exp["parts"]:
                if isinstance(o, str):
                    parts.append(o)
                else:
                    # Dictionary: function call or dataset access
                    parts.append(ast_to_string(o))
            val += ".".join(parts)
        elif t in ("u+", "u-", "multipliers", "adders"):  # Arithmetic OPERATIONS
            # Evaluate recursively the left and right operands
            if t in "u+":
                current = ""
            elif t == "u-":
                current = "-"
            else:
                current = ast_to_string(exp["terms"][0])

            for i, e in enumerate(exp["terms"][1:]):
                following = ast_to_string(e)

                op = exp["ops"][i]
                if op in ("+", "-", "u+", "u-"):
                    if current is None:
                        current = 0
                    if following is None:
                        following = 0
                    if op in ("-", "u-"):
                        following = "-(" + following + ")"

                    current = "(" + current + ") + (" + following + ")"
                elif op in ("*", "/", "//", "%"):  # Multipliers
                    if following is None:
                        following = "1"
                    if current is None:
                        current = "1"
                    if op == "*":
                        current = "(" + current + ") * (" + following + ")"
                    elif op == "/":
                        current = "(" + current + ") / (" + following + ")"
                    elif op == "//":
                        current = "(" + current + ") // (" + following + ")"
                    elif op == "%":
                        current = "(" + current + ") % (" + following + ")"
                elif op == "not":
                    if following is None:
                        following = "True"
                    current = "Not (" + following + ")"
                else:  # And, Or, Comparators
                    if following is None:
                        following = "True"
                    if current is None:
                        current = "True"
                    current = "(" + current + ") " + op + "(" + following + ")"

            val = current

    return val


def dictionary_from_key_value_list(kvl, state: State = None):
    """
    From a string containing a list of keys and values, return a dictionary
    Keys must be literals, values can be expressions, to be evaluated at a later moment

    (syntactic validity of expressions is not checked here)

    :param kvl: String containing the list of keys and values
    :except If syntactic problems occur
    :return: A dictionary
    """
    pairs = kvl.split(",")
    d = create_dictionary()
    for p in pairs:
        k, v = p.split("=", maxsplit=1)
        if not k:
            raise Exception(
                "Each key-value pair must be separated by '=' and key has to be defined, value can be empty: " + kvl)
        else:
            try:
                k = k.strip()
                v = v.strip()
                string_to_ast(simple_ident, k)
                try:
                    # Simplest: string
                    string_to_ast(quotedString, v)
                    v = v[1:-1]
                except:
                    issues = []
                    ast = string_to_ast(expression_with_parameters, v)
                    res, unres = ast_evaluator(ast, state, None, issues)
                    if len(unres) == 0:
                        v = res

                d[k] = v
            except:
                raise Exception("Key must be a string: " + k + " in key-value list: " + kvl)
    return d


if __name__ == '__main__':
    from backend.model_services import State, State, State, State
    from dotted.collection import DottedDict

    issues = []
    s = State()
    ex = "level =”N - 1”, farm_type =”GH”, efficiency = 0.3"
    ast = string_to_ast(key_value_list, ex)
    res, unres = ast_evaluator(ast, s, None, issues)
    s.set("Param1", 2.1)
    # s.set("Param", 0.1)
    s.set("Param2", 0.2)
    s.set("p1", 2.3)

    ej = "level='n+1', r=[Ref2019], a=5*p1, c=?p1>3 -> 'T1', p1<=3 -> 'T2'?"
    ast = string_to_ast(key_value_list, ej)
    res, unres = ast_evaluator(ast, s, None, issues)

    examples = ["?Param1 > 3 -> 5, Param1 <=3 -> 2?",
                "(Param1 * 3 >= 0.3) AND (Param2 * 2 <= 0.345)",
                "cos(Param*3.1415)",
                "{Param} * 3 >= 0.3",
                "'Hola'",
                "'Hola' + 'Adios'",
                "5 * {Param1}",
                "True",
                "'Hola' + Param1"
    ]
    for e in examples:
        try:
            ast = string_to_ast(arith_boolean_expression, e)
            issues = []
            res, unres = ast_evaluator(ast, s, None, issues)
            print(e+":: AST: "+str(ast))
            if len(unres) > 0:
                print("Unresolved variables: "+str(unres))
            else:
                print(str(type(res)) + ": " + str(res))
        except Exception as e2:
            print("Incorrect: "+e+": "+str(e2))

    s.set("HH", DottedDict({"Power": {"p": 34.5, "Price": 2.3}}))
    s.set("EN", DottedDict({"Power": {"Price": 1.5}}))
    s.set("HH", DottedDict({"Power": 25}), "ns2")
    s.set("param1", 0.93)
    s.set("param2", 0.9)
    s.set("param3", 0.96)
    examples = [
        "EN(p1=1.5, p2=2.3)[d1='C11', d2='C21'].v2",  # Simply sliced Variable Dataset (function call)
        "a_function(p1=2, p2='cc', p3=1.3*param3)",
        "-5+4*2",  # Simple expression #1
        "HH",  # Simple name
        "HH.Power.p",  # Hierarchic name
        "5",  # Integer
        "1.5",  # Float
        "1e-10",  # Float scientific notation
        "(5+4)*2",  # Simple expression #2 (parenthesis)
        "3*2/6",  # Simple expression #3 (consecutive operators of the same kind)
        "'hello'",  # String
        "ns2::HH.Power",  # Hierarchic name from another Namespace
        "HH.Power.Price + EN.Power.Price * param1",
        "EN[d1='C11', d2='C21'].d1",  # Simple Dataset slice
        "b.a_function(p1=2, p2='cc', p3=1.3*param3)",
        "b.EN[d1='C11', d2='C21'].d1",  # Hierachical Dataset slice
        "tns::EN(p1=1.5+param2, p2=2.3 * 0.3)[d1='C11', d2='C21'].v2",  # Simply sliced Variable Dataset (function call)
    ]
<<<<<<< HEAD
    for example in examples:
        print(example)
        res = string_to_ast(arith_boolean_expression, example)
        print(res)
        issues = []
        value, unres = ast_evaluator(res, s, None, issues)
        print(str(type(value))+": "+str(value)+"; unresolved: "+unres)
=======
    # for example in examples:
    #     print(example)
    #     res = string_to_ast(expression, example)
    #     print(res)
    #     issues = []
    #     value = ast_evaluator(res, s, None, issues)
    #     print(str(type(value))+": "+str(value))
>>>>>>> fb5c0c9f
<|MERGE_RESOLUTION|>--- conflicted
+++ resolved
@@ -12,8 +12,7 @@
 from backend.model_services import State
 from backend.command_generators.parser_field_parsers import string_to_ast, arith_boolean_expression, key_value_list, \
     simple_ident, expression_with_parameters
-from backend.common.helper import create_dictionary
-from backend.model_services import State
+from backend.common.helper import create_dictionary, PartialRetrievalDictionary
 from backend.models.musiasem_concepts import ExternalDataset
 
 
@@ -40,11 +39,7 @@
         }
 
 
-<<<<<<< HEAD
 def ast_evaluator(exp: Dict, state: State, obj, issue_lst, evaluation_type="numeric"):
-=======
-def ast_evaluator(exp, state: State, obj, issue_lst, evaluation_type="numeric"):
->>>>>>> fb5c0c9f
     """
     Numerically evaluate the result of the parse of "expression" rule (not valid for the other "expression" rules)
 
@@ -440,7 +435,7 @@
 
 
 if __name__ == '__main__':
-    from backend.model_services import State, State, State, State
+    from backend.model_services import State
     from dotted.collection import DottedDict
 
     issues = []
@@ -505,20 +500,10 @@
         "b.EN[d1='C11', d2='C21'].d1",  # Hierachical Dataset slice
         "tns::EN(p1=1.5+param2, p2=2.3 * 0.3)[d1='C11', d2='C21'].v2",  # Simply sliced Variable Dataset (function call)
     ]
-<<<<<<< HEAD
     for example in examples:
         print(example)
         res = string_to_ast(arith_boolean_expression, example)
         print(res)
         issues = []
         value, unres = ast_evaluator(res, s, None, issues)
-        print(str(type(value))+": "+str(value)+"; unresolved: "+unres)
-=======
-    # for example in examples:
-    #     print(example)
-    #     res = string_to_ast(expression, example)
-    #     print(res)
-    #     issues = []
-    #     value = ast_evaluator(res, s, None, issues)
-    #     print(str(type(value))+": "+str(value))
->>>>>>> fb5c0c9f
+        print(str(type(value))+": "+str(value)+"; unresolved: "+unres)