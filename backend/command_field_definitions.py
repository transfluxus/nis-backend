--- conflicted
+++ resolved
@@ -8,13 +8,8 @@
 from backend.command_generators.parser_field_parsers import simple_ident, unquoted_string, alphanums_string, \
     hierarchy_expression_v2, key_value_list, key_value, expression_with_parameters, \
     time_expression, indicator_expression, code_string, simple_h_name, domain_definition, unit_name, url_parser, \
-<<<<<<< HEAD
-    processor_names, value, list_simple_ident, reference
+    processor_names, value, list_simple_ident, reference, processor_name
 from backend.models.musiasem_concepts import Processor, Factor
-=======
-    processor_names, value, list_simple_ident, reference, processor_name
-from backend.models.musiasem_concepts import Processor
->>>>>>> fb5c0c9f
 from backend.command_definitions import valid_v2_command_names, commands
 from backend.common.helper import first, class_full_name
 from backend.model_services import IExecutableCommand
@@ -132,17 +127,15 @@
         CommandField(allowed_names=["Formula", "Expression"], name="formula", parser=unquoted_string),
         CommandField(allowed_names=["Description"], name="description", parser=unquoted_string),
         CommandField(allowed_names=["Unit"], name="unit", parser=unit_name),
-        # CommandField(allowed_names=["Orientation"], name="orientation",  mandatory=True, allowed_values=orientations,
-        #              parser=simple_ident),
+        # CommandField(allowed_names=["Orientation"], name="orientation",  mandatory=True, allowed_values=orientations, parser=simple_ident),
         CommandField(allowed_names=["Attributes"], name="attributes", parser=key_value_list),
         CommandField(allowed_names=[attributeRegex], name="attributes", many_appearances=True, parser=value)
     ],
 
     "processors": [
-<<<<<<< HEAD
         CommandField(allowed_names=["ProcessorGroup"], name="processor_group", parser=simple_ident),
-        CommandField(allowed_names=["Processor"], name="processor", mandatory=True, parser=simple_ident),
-        CommandField(allowed_names=["ParentProcessor"], name="parent_processor", parser=simple_h_name),
+        CommandField(allowed_names=["Processor"], name="processor", mandatory=True, parser=processor_name),
+        CommandField(allowed_names=["ParentProcessor"], name="parent_processor", parser=processor_name),
         CommandField(allowed_names=["CopyInterfaces"], name="copy_interfaces_mode",
                      default_value=copy_interfaces_mode[0], allowed_values=copy_interfaces_mode, parser=simple_ident),
         CommandField(allowed_names=["CloneProcessor"], name="clone_processor", parser=simple_ident),
@@ -189,16 +182,14 @@
                      parser=value),
         # Qualified Quantification
         CommandField(allowed_names=["Value"], name="value", parser=expression_with_parameters),
-        # TODO
-        #CommandField(allowed_names=["Unit"], name="unit", parser=unit_name),
-        CommandField(allowed_names=["Unit"], name="unit", parser=unquoted_string),
+        CommandField(allowed_names=["Unit"], name="unit", parser=unit_name),
         CommandField(allowed_names=["Uncertainty"], name="uncertainty", parser=unquoted_string),
         CommandField(allowed_names=["Assessment"], name="assessment", parser=unquoted_string),
         # TODO
         #CommandField(allowed_names=["PedigreeMatrix"], name="pedigree_matrix", parser=reference_name),
         #CommandField(allowed_names=["Pedigree"], name="pedigree", parser=pedigree_code),
         #CommandField(allowed_names=["RelativeTo"], name="relative_to", parser=simple_ident_plus_unit_name),
-        CommandField(allowed_names=["PedigreeMatrix"], name="pedigree_matrix", parser=simple_ident),
+        CommandField(allowed_names=["PedigreeMatrix"], name="pedigree_matrix", parser=reference),
         CommandField(allowed_names=["Pedigree"], name="pedigree", parser=unquoted_string),
         CommandField(allowed_names=["RelativeTo"], name="relative_to", parser=unquoted_string),
         CommandField(allowed_names=["Time"], name="time", parser=time_expression),
@@ -207,57 +198,6 @@
         CommandField(allowed_names=["N"+attributeRegex], name="number_attributes", many_appearances=True,
                      parser=key_value),
         CommandField(allowed_names=["Comments"], name="comments", parser=unquoted_string)
-=======
-        CommandField(allowed_names=["ProcessorGroup"], name="processor_group", mandatory=False, allowed_values=None, parser=simple_ident),
-        CommandField(allowed_names=["Processor"], name="processor", mandatory=True, allowed_values=None, parser=processor_name),
-        CommandField(allowed_names=["ParentProcessor"], name="parent_processor", mandatory=False, allowed_values=None, parser=processor_name),
-        CommandField(allowed_names=["CopyInterfaces"], name="copy_interfaces_mode", mandatory=False, allowed_values=copy_interfaces_mode, parser=simple_ident),
-        CommandField(allowed_names=["CloneProcessor"], name="clone_processor", mandatory=False, allowed_values=None, parser=simple_ident),
-        CommandField(allowed_names=["SubsystemType", "ProcessorContextType", "ProcessorType"], name="subsystem_type",
-                     mandatory=False, allowed_values=processor_types, parser=simple_ident, attribute_of=Processor),
-        CommandField(allowed_names=["System"], name="processor_system", mandatory=False, allowed_values=None,
-                     parser=simple_ident, attribute_of=Processor),
-        CommandField(allowed_names=["FunctionalOrStructural"], name="functional_or_structural", mandatory=False, allowed_values=functional_or_structural, parser=simple_ident, attribute_of=Processor),
-        CommandField(allowed_names=["InstanceOrArchetype"], name="instance_or_archetype", mandatory=False, allowed_values=instance_or_archetype, parser=simple_ident, attribute_of=Processor),
-        CommandField(allowed_names=["Stock"], name="stock", mandatory=False, allowed_values=no_yes, parser=simple_ident, attribute_of=Processor),
-        CommandField(allowed_names=["Alias", "SpecificName"], name="alias", mandatory=False, allowed_values=None, parser=simple_ident),
-        CommandField(allowed_names=["Description"], name="description", mandatory=False, allowed_values=None, parser=unquoted_string),
-        CommandField(allowed_names=["GeolocationRef"], name="geolocation_ref", mandatory=False, allowed_values=None, parser=reference),
-        CommandField(allowed_names=["GeolocationCode"], name="geolocation_code", mandatory=False, allowed_values=None, parser=code_string),
-        CommandField(allowed_names=["Attributes"], name="attributes", mandatory=False, allowed_values=None, parser=key_value_list, attribute_of=Processor),
-        CommandField(allowed_names=[attributeRegex], name="attributes", mandatory=False, many_appearances=True, parser=value)
-    ],
-
-    "interfaces_and_qq": [
-        CommandField(allowed_names=["Alias", "SpecificName"], name="alias", mandatory=False, allowed_values=None, parser=simple_ident),
-        CommandField(allowed_names=["InterfaceType"], name="interface_type", mandatory=True, allowed_values=None, parser=simple_ident),
-        CommandField(allowed_names=["Interface"], name="interface", mandatory=False, allowed_values=None, parser=simple_ident),  # Processor:InterfaceType
-        CommandField(allowed_names=["Processor"], name="processor", mandatory=True, allowed_values=None, parser=processor_name),
-        CommandField(allowed_names=["Sphere"], name="sphere", mandatory=False, allowed_values=spheres, parser=simple_ident),
-        CommandField(allowed_names=["RoegenType"], name="roegen_type", mandatory=False, allowed_values=roegen_types, parser=simple_ident),
-        CommandField(allowed_names=["Orientation"], name="orientation", mandatory=False, allowed_values=orientations, parser=simple_ident),
-        CommandField(allowed_names=["OppositeProcessorType"], name="opposite_processor_type", mandatory=False, allowed_values=processor_types, parser=simple_ident),
-        CommandField(allowed_names=["GeolocationRef"], name="geolocation_ref", mandatory=False, allowed_values=None, parser=reference),
-        CommandField(allowed_names=["GeolocationCode"], name="geolocation_code", mandatory=False, allowed_values=None, parser=code_string),
-        CommandField(allowed_names=["InterfaceAttributes"], name="interface_attributes", mandatory=False, allowed_values=None, parser=key_value_list),
-        CommandField(allowed_names=["I"+attributeRegex], name="interface_attributes", mandatory=False, many_appearances=True, parser=value),
-        # Qualified Quantification
-        CommandField(allowed_names=["Value"], name="value", mandatory=False, allowed_values=None, parser=expression_with_parameters),
-        CommandField(allowed_names=["Unit"], name="unit", mandatory=False, allowed_values=None, parser=unit_name),
-        CommandField(allowed_names=["Uncertainty"], name="uncertainty", mandatory=False, allowed_values=None, parser=unquoted_string),
-        CommandField(allowed_names=["Assessment"], name="assessment", mandatory=False, allowed_values=None, parser=unquoted_string),
-        # TODO
-        #CommandField(allowed_names=["Pedigree"], name="pedigree", mandatory=False, allowed_values=None, parser=pedigree_code),
-        #CommandField(allowed_names=["RelativeTo"], name="relative_to", mandatory=False, allowed_values=None, parser=simple_ident_plus_unit_name),
-        CommandField(allowed_names=["PedigreeMatrix"], name="pedigree_matrix", mandatory=False, allowed_values=None, parser=reference),
-        CommandField(allowed_names=["Pedigree"], name="pedigree", mandatory=False, allowed_values=None, parser=unquoted_string),
-        CommandField(allowed_names=["RelativeTo"], name="relative_to", mandatory=False, allowed_values=None, parser=unquoted_string),
-        CommandField(allowed_names=["Time"], name="time", mandatory=False, allowed_values=None, parser=time_expression),
-        CommandField(allowed_names=["Source"], name="qq_source", mandatory=False, allowed_values=None, parser=reference),
-        CommandField(allowed_names=["NumberAttributes"], name="number_attributes", mandatory=False, allowed_values=None, parser=key_value_list),
-        CommandField(allowed_names=["N"+attributeRegex], name="number_attributes", mandatory=False, many_appearances=True, parser=key_value),
-        CommandField(allowed_names=["Comments"], name="comments", mandatory=False, allowed_values=None, parser=unquoted_string)
->>>>>>> fb5c0c9f
     ],
 
     "relationships": [
@@ -276,23 +216,14 @@
     ],
 
     "processor_scalings": [
-<<<<<<< HEAD
-        CommandField(allowed_names=["InvokingProcessor"], name="invoking_processor", mandatory=True, parser=simple_h_name),
-        CommandField(allowed_names=["RequestedProcessor"], name="requested_processor", mandatory=True, parser=simple_h_name),
+        CommandField(allowed_names=["InvokingProcessor"], name="invoking_processor", mandatory=True, parser=processor_name),
+        CommandField(allowed_names=["RequestedProcessor"], name="requested_processor", mandatory=True, parser=processor_name),
         CommandField(allowed_names=["ScalingType"], name="scaling_type", mandatory=True, allowed_values=processor_scaling_types, parser=simple_ident),
         CommandField(allowed_names=["InvokingInterface"], name="invoking_interface", mandatory=True, parser=simple_ident),
         CommandField(allowed_names=["RequestedInterface"], name="requested_interface", mandatory=True, parser=simple_ident),
+        CommandField(allowed_names=["NewProcessorName"], name="new_processor_name", mandatory=True, allowed_values=None, parser=processor_name),
         CommandField(allowed_names=["Scale"], name="scale", mandatory=True, parser=expression_with_parameters)
-=======
-        CommandField(allowed_names=["InvokingProcessor"], name="invoking_processor", mandatory=True, allowed_values=None, parser=processor_name),  # simple_h_name
-        CommandField(allowed_names=["RequestedProcessor"], name="requested_processor", mandatory=True, allowed_values=None, parser=processor_name),  # simple_h_name
-        CommandField(allowed_names=["ScalingType"], name="scaling_type", mandatory=True, allowed_values=processor_scaling_types, parser=simple_ident),
-        CommandField(allowed_names=["InvokingInterface"], name="invoking_interface", mandatory=True, allowed_values=None, parser=simple_ident),
-        CommandField(allowed_names=["RequestedInterface"], name="requested_interface", mandatory=True, allowed_values=None, parser=simple_ident),
-        CommandField(allowed_names=["NewProcessorName"], name="new_processor_name", mandatory=True, allowed_values=None, parser=processor_name),
-        CommandField(allowed_names=["Scale"], name="scale", mandatory=True, allowed_values=None, parser=expression_with_parameters)
->>>>>>> fb5c0c9f
-        # TODO
+        # TODO Add other BareProcessor fields
         #CommandField(allowed_names=["UpscaleParentContext"], name="upscale_parent_context", parser=upscale_context),
         #CommandField(allowed_names=["UpscaleChildContext"], name="upscale_child_context", parser=upscale_context)
     ],
