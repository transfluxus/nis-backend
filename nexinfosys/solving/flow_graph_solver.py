--- conflicted
+++ resolved
@@ -509,37 +509,6 @@
                     )
 
                 data["weight"] = ast if value is None else FloatExp(value, None, str(expression))
-<<<<<<< HEAD
-
-
-def iterative_solving(comp_graph_list: List[ComputationGraph], observations: NodeFloatDict) -> Tuple[NodeFloatDict, List[InterfaceNode]]:
-    num_unknown_nodes: int = reduce(add, [len(g.nodes) for g in comp_graph_list])
-    prev_num_unknown_nodes: int = num_unknown_nodes + 1
-    params: List[Optional[NodeFloatDict]] = [None] * len(comp_graph_list)
-    other_values: List[NodeFloatDict] = [{}] * len(comp_graph_list)
-    unknown_nodes: List[List[InterfaceNode]] = [[]] * len(comp_graph_list)
-    data: NodeFloatDict = {}
-    all_data: NodeFloatDict = {}
-
-    while prev_num_unknown_nodes > num_unknown_nodes > 0:
-        prev_num_unknown_nodes = num_unknown_nodes
-
-        for i, comp_graph in enumerate(comp_graph_list):
-            if params[i] is None:
-                params[i] = {**data, **observations}
-            else:
-                params[i] = {**data}
-            data, unknown_nodes[i] = compute_graph_values(comp_graph, params[i], other_values[i])
-            all_data.update(data)
-            other_values[i].update({**data, **params[i]})
-
-        num_unknown_nodes = reduce(add, [len(l) for l in unknown_nodes])
-
-    all_unknown_nodes = [node for node_list in unknown_nodes for node in node_list]
-
-    return all_data, all_unknown_nodes
-=======
->>>>>>> 5002f8ab
 
 
 def create_scale_change_relations_and_update_flow_relations(relations_flow: nx.DiGraph, registry) -> nx.DiGraph:
@@ -1054,7 +1023,6 @@
     df.index.names = index_names
     # Sort the dataframe based on indexes. Not necessary, only done for debugging purposes.
     df = df.sort_index(level=index_names)
-<<<<<<< HEAD
 
     # print(df)
 
@@ -1093,19 +1061,6 @@
     # ---------------------- CREATE DATASETS AND STORE IN STATE ----------------------
     #
 
-=======
-    print(df)
-    # Convert model to XML and to DOM tree
-    xml, p_map = export_model_to_xml(glb_idx)
-    dom_tree = etree.fromstring(xml).getroottree()
-    # Calculate ScalarIndicators
-    indicators = glb_idx.get(Indicator.partial_key())
-    df_local_indicators = calculate_local_scalar_indicators(indicators, dom_tree, p_map, df, global_parameters,
-                                                            problem_statement)
-    df_global_indicators = calculate_global_scalar_indicators(indicators, dom_tree, p_map, df, df_local_indicators,
-                                                              global_parameters, problem_statement)
-    # Create datasets and store in State
->>>>>>> 5002f8ab
     if not dynamic_scenario:
         ds_name = "flow_graph_solution"
         ds_flows_name = "flow_graph_edges_matrix"
@@ -1119,7 +1074,6 @@
         ds_flows_name = "dyn_flow_graph_edges_matrix"
         ds_indicators_name = "dyn_flow_graph_solution_indicators"
         df_global_indicators_name = "dyn_flow_graph_global_indicators"
-<<<<<<< HEAD
         ds_benchmarks_name = "dyn_flow_graph_solution_benchmarks"
         ds_global_benchmarks_name = "dyn_flow_graph_solution_global_benchmarks"
         ds_stakeholders_name = "benchmarks_and_stakeholders"
@@ -1136,18 +1090,54 @@
             datasets[name] = get_dataset(d, name, label)
 
     # Register matrices
-=======
-    datasets[ds_name] = get_dataset(df, ds_name, "Flow Graph Solver - Interfaces")
-    if not df_local_indicators.empty:
-        # Register dataset
-        datasets[ds_indicators_name] = get_dataset(df_local_indicators, ds_indicators_name,
-                                                   "Flow Graph Solver - Local Indicators")
-    if not df_global_indicators.empty:
-        # Register dataset
-        datasets[df_global_indicators_name] = get_dataset(df_global_indicators, df_global_indicators_name,
-                                                          "Flow Graph Solver - Global Indicators")
-    # Create Matrix to Sanskey graph
-    FactorsRelationDirectedFlowObservation_list = glb_idx.get(FactorsRelationDirectedFlowObservation.partial_key())
+    for n, ds in matrices.items():
+        datasets[n] = ds
+
+    # Create dataset and store in State (specific of "Biofuel case study")
+    # datasets["end_use_matrix"] = get_eum_dataset(df)
+
+    return []
+
+
+def prepare_benchmarks_to_stakeholders(benchmarks: List[Benchmark]):
+    rows = []
+    for b in benchmarks:
+        for s in b.stakeholders:
+            rows.append((b.name, s))
+
+    df = pd.DataFrame(data=rows, columns=["Benchmark", "Stakeholder"])
+    df.set_index("Benchmark", inplace=True)
+    return df
+
+
+def add_conflicts_to_results(existing_results: ResultDict, taken_results: ResultDict, dismissed_results: ResultDict,
+                             conflict_type: str) -> ResultDict:
+    """ Iterate on the existing results and mark which of them have been involved into a conflict """
+    results: ResultDict = {}
+    for result_key, node_floatcomputed_dict in existing_results.items():
+
+        if result_key in taken_results:
+            assert result_key in dismissed_results
+            key_taken = result_key._replace(**{conflict_type: ConflictResolution.Taken})
+            key_dismissed = result_key._replace(**{conflict_type: ConflictResolution.Dismissed})
+
+            for node, float_computed in node_floatcomputed_dict.items():
+                if node in taken_results[result_key]:
+                    results.setdefault(key_taken, {})[node] = taken_results[result_key][node]
+                    results.setdefault(key_dismissed, {})[node] = dismissed_results[result_key][node]
+                else:
+                    results.setdefault(result_key, {})[node] = float_computed
+        else:
+            results[result_key] = node_floatcomputed_dict
+
+    return results
+
+
+def prepare_sankey_dataset(registry: PartialRetrievalDictionary, df: pd.DataFrame):
+    # Create Matrix to Sankey graph
+
+    FactorsRelationDirectedFlowObservation_list = registry.get(FactorsRelationDirectedFlowObservation.partial_key())
+
     ds_flows = pd.DataFrame({'source': [i._source.full_name for i in FactorsRelationDirectedFlowObservation_list],
                              'source_processor': [i._source._processor._name for i in
                                                   FactorsRelationDirectedFlowObservation_list],
@@ -1169,99 +1159,6 @@
                                                FactorsRelationDirectedFlowObservation_list]
                              }
                             )
-    # I suppose that relations between processors (source-target) doesn't change between different scenarios.
-    df2 = df.reset_index()
-    processor = df2["Processor"].apply(lambda x: x.split("."))
-    df2["lastprocessor"] = [i[-1] for i in processor]
-    df2["source"] = df2["lastprocessor"] + ":" + df2["Interface"]
-    # df2 = df2[df2["Orientation"]=="Output"] It is not necessary?
-    ds_flow_values = pd.merge(df2, ds_flows, on="source")
-    ds_flow_values = ds_flow_values.drop(
-        columns=["Orientation", "lastprocessor", "Processor", "Interface", 'RoegenType'], axis=1)
-    ds_flow_values = ds_flow_values.rename(
-        columns={'Sphere': 'Sphere_source', 'System': 'System_source', 'Subsystem': 'Subsystem_source'})
-    # ds_flow_values.reset_index()
-    ds_flows_name = "flow_graph_matrix"
-    # if not ds_flows.empty:
-    # Register flow dataset
-    datasets[ds_flows_name] = get_dataset(ds_flow_values, ds_flows_name, "Flow Graph Matrix - Interfaces")
-    # Calculate and publish MatrixIndicators
-    indicators = glb_idx.get(MatrixIndicator.partial_key())
-    matrices = prepare_matrix_indicators(indicators, glb_idx, dom_tree, p_map, df, df_local_indicators,
-                                         dynamic_scenario)
->>>>>>> 5002f8ab
-    for n, ds in matrices.items():
-        datasets[n] = ds
-
-    # Create dataset and store in State (specific of "Biofuel case study")
-    # datasets["end_use_matrix"] = get_eum_dataset(df)
-
-<<<<<<< HEAD
-    return []
-
-
-def prepare_benchmarks_to_stakeholders(benchmarks: List[Benchmark]):
-    rows = []
-    for b in benchmarks:
-        for s in b.stakeholders:
-            rows.append((b.name, s))
-
-    df = pd.DataFrame(data=rows, columns=["Benchmark", "Stakeholder"])
-    df.set_index("Benchmark", inplace=True)
-    return df
-
-
-def add_conflicts_to_results(existing_results: ResultDict, taken_results: ResultDict, dismissed_results: ResultDict,
-                             conflict_type: str) -> ResultDict:
-    """ Iterate on the existing results and mark which of them have been involved into a conflict """
-    results: ResultDict = {}
-    for result_key, node_floatcomputed_dict in existing_results.items():
-
-        if result_key in taken_results:
-            assert result_key in dismissed_results
-            key_taken = result_key._replace(**{conflict_type: ConflictResolution.Taken})
-            key_dismissed = result_key._replace(**{conflict_type: ConflictResolution.Dismissed})
-
-            for node, float_computed in node_floatcomputed_dict.items():
-                if node in taken_results[result_key]:
-                    results.setdefault(key_taken, {})[node] = taken_results[result_key][node]
-                    results.setdefault(key_dismissed, {})[node] = dismissed_results[result_key][node]
-                else:
-                    results.setdefault(result_key, {})[node] = float_computed
-        else:
-            results[result_key] = node_floatcomputed_dict
-
-    return results
-
-=======
->>>>>>> 5002f8ab
-
-def prepare_sankey_dataset(registry: PartialRetrievalDictionary, df: pd.DataFrame):
-    # Create Matrix to Sankey graph
-
-    FactorsRelationDirectedFlowObservation_list = registry.get(FactorsRelationDirectedFlowObservation.partial_key())
-
-    ds_flows = pd.DataFrame({'source': [i._source.full_name for i in FactorsRelationDirectedFlowObservation_list],
-                             'source_processor': [i._source._processor._name for i in
-                                                  FactorsRelationDirectedFlowObservation_list],
-                             'source_level': [i._source._processor._attributes['level'] if (
-                                         'level' in i._source._processor._attributes) else None for i in
-                                              FactorsRelationDirectedFlowObservation_list],
-                             'target': [i._target.full_name for i in FactorsRelationDirectedFlowObservation_list],
-                             'target_processor': [i._target._processor._name for i in
-                                                  FactorsRelationDirectedFlowObservation_list],
-                             'target_level': [i._target._processor._attributes[
-                                                  'level'] if 'level' in i._target._processor._attributes else None for
-                                              i in FactorsRelationDirectedFlowObservation_list],
-                             # 'RoegenType_target': [i.target_factor._attributes['roegen_type']for i in FactorsRelationDirectedFlowObservation_list],
-                             'Sphere_target': [i.target_factor._attributes['sphere'] for i in
-                                               FactorsRelationDirectedFlowObservation_list],
-                             'Subsystem_target': [i._target._processor._attributes['subsystem_type'] for i in
-                                                  FactorsRelationDirectedFlowObservation_list],
-                             'System_target': [i._target._processor._attributes['processor_system'] for i in
-                                               FactorsRelationDirectedFlowObservation_list]
-                             }
-                            )
 
     # I suppose that relations between processors (source-target) doesn't change between different scenarios.
     df2 = df.reset_index()
